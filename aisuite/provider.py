from abc import ABC, abstractmethod
from enum import Enum
import importlib


class LLMError(Exception):
    """Custom exception for LLM errors."""

    def __init__(self, message):
        super().__init__(message)


class Provider(ABC):
    @abstractmethod
    def chat_completions_create(self, model, messages):
        """Abstract method for chat completion calls, to be implemented by each provider."""
        pass


class ProviderNames(str, Enum):
    ANTHROPIC = "anthropic"
    AWS_BEDROCK = "aws-bedrock"
    AZURE = "azure"
    GROQ = "groq"
<<<<<<< HEAD
    GOOGLE = "google"
=======
    MISTRAL = "mistral"
    OPENAI = "openai"
>>>>>>> 8cda46cd


class ProviderFactory:
    """Factory to register and create provider instances based on keys."""

    _provider_info = {
        ProviderNames.ANTHROPIC: (
            "aisuite.providers.anthropic_provider",
            "AnthropicProvider",
        ),
        ProviderNames.AWS_BEDROCK: (
            "aisuite.providers.aws_bedrock_provider",
            "AWSBedrockProvider",
        ),
        ProviderNames.AZURE: ("aisuite.providers.azure_provider", "AzureProvider"),
        ProviderNames.GROQ: ("aisuite.providers.groq_provider", "GroqProvider"),
<<<<<<< HEAD
        ProviderNames.GOOGLE: ("aisuite.providers.google_provider", "GoogleProvider"),
=======
        ProviderNames.MISTRAL: (
            "aisuite.providers.mistral_provider",
            "MistralProvider",
        ),
        ProviderNames.OPENAI: ("aisuite.providers.openai_provider", "OpenAIProvider"),
>>>>>>> 8cda46cd
    }

    @classmethod
    def create_provider(cls, provider_key, config):
        """Dynamically import and create an instance of a provider based on the provider key."""
        if not isinstance(provider_key, ProviderNames):
            raise ValueError(
                f"Provider {provider_key} is not a valid ProviderNames enum"
            )

        module_name, class_name = cls._get_provider_info(provider_key)
        if not module_name:
            raise ValueError(f"Provider {provider_key.value} is not supported")

        # Lazily load the module
        try:
            module = importlib.import_module(module_name)
        except ImportError as e:
            raise ImportError(f"Could not import module {module_name}: {str(e)}")

        # Instantiate the provider class
        provider_class = getattr(module, class_name)
        return provider_class(**config)

    @classmethod
    def _get_provider_info(cls, provider_key):
        """Return the module name and class name for a given provider key."""
        return cls._provider_info.get(provider_key, (None, None))<|MERGE_RESOLUTION|>--- conflicted
+++ resolved
@@ -22,12 +22,9 @@
     AWS_BEDROCK = "aws-bedrock"
     AZURE = "azure"
     GROQ = "groq"
-<<<<<<< HEAD
     GOOGLE = "google"
-=======
     MISTRAL = "mistral"
     OPENAI = "openai"
->>>>>>> 8cda46cd
 
 
 class ProviderFactory:
@@ -44,15 +41,12 @@
         ),
         ProviderNames.AZURE: ("aisuite.providers.azure_provider", "AzureProvider"),
         ProviderNames.GROQ: ("aisuite.providers.groq_provider", "GroqProvider"),
-<<<<<<< HEAD
         ProviderNames.GOOGLE: ("aisuite.providers.google_provider", "GoogleProvider"),
-=======
         ProviderNames.MISTRAL: (
             "aisuite.providers.mistral_provider",
             "MistralProvider",
         ),
         ProviderNames.OPENAI: ("aisuite.providers.openai_provider", "OpenAIProvider"),
->>>>>>> 8cda46cd
     }
 
     @classmethod
